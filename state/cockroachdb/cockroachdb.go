/*
Copyright 2022 The Dapr Authors
Licensed under the Apache License, Version 2.0 (the "License");
you may not use this file except in compliance with the License.
You may obtain a copy of the License at
    http://www.apache.org/licenses/LICENSE-2.0
Unless required by applicable law or agreed to in writing, software
distributed under the License is distributed on an "AS IS" BASIS,
WITHOUT WARRANTIES OR CONDITIONS OF ANY KIND, either express or implied.
See the License for the specific language governing permissions and
limitations under the License.
*/

package cockroachdb

import (
<<<<<<< HEAD
	"context"

=======
	"reflect"

	"github.com/dapr/components-contrib/metadata"
>>>>>>> a4b27ae4
	"github.com/dapr/components-contrib/state"
	"github.com/dapr/kit/logger"
)

// CockroachDB state store.
type CockroachDB struct {
	features []state.Feature
	logger   logger.Logger
	dbaccess dbAccess
}

// New creates a new instance of CockroachDB state store.
func New(logger logger.Logger) state.Store {
	dba := newCockroachDBAccess(logger)

	return internalNew(logger, dba)
}

// internalNew creates a new instance of a CockroachDB state store.
// This unexported constructor allows injecting a dbAccess instance for unit testing.
func internalNew(logger logger.Logger, dba dbAccess) *CockroachDB {
	return &CockroachDB{
		features: []state.Feature{state.FeatureETag, state.FeatureTransactional, state.FeatureQueryAPI},
		logger:   logger,
		dbaccess: dba,
	}
}

// Init initializes the CockroachDB state store.
func (c *CockroachDB) Init(metadata state.Metadata) error {
	return c.dbaccess.Init(metadata)
}

// Features returns the features available in this state store.
func (c *CockroachDB) Features() []state.Feature {
	return c.features
}

// Delete removes an entity from the store.
func (c *CockroachDB) Delete(ctx context.Context, req *state.DeleteRequest) error {
	return c.dbaccess.Delete(ctx, req)
}

// Get returns an entity from store.
func (c *CockroachDB) Get(ctx context.Context, req *state.GetRequest) (*state.GetResponse, error) {
	return c.dbaccess.Get(ctx, req)
}

// Set adds/updates an entity on store.
func (c *CockroachDB) Set(ctx context.Context, req *state.SetRequest) error {
	return c.dbaccess.Set(ctx, req)
}

// Ping checks if database is available.
func (c *CockroachDB) Ping() error {
	return c.dbaccess.Ping()
}

// BulkDelete removes multiple entries from the store.
func (c *CockroachDB) BulkDelete(ctx context.Context, req []state.DeleteRequest) error {
	return c.dbaccess.BulkDelete(ctx, req)
}

// BulkGet performs a bulks get operations.
func (c *CockroachDB) BulkGet(ctx context.Context, req []state.GetRequest) (bool, []state.BulkGetResponse, error) {
	// TODO: replace with ExecuteMulti for performance.
	return false, nil, nil
}

// BulkSet adds/updates multiple entities on store.
func (c *CockroachDB) BulkSet(ctx context.Context, req []state.SetRequest) error {
	return c.dbaccess.BulkSet(ctx, req)
}

// Multi handles multiple transactions. Implements TransactionalStore.
func (c *CockroachDB) Multi(ctx context.Context, request *state.TransactionalStateRequest) error {
	return c.dbaccess.ExecuteMulti(ctx, request)
}

// Query executes a query against store.
func (c *CockroachDB) Query(ctx context.Context, req *state.QueryRequest) (*state.QueryResponse, error) {
	return c.dbaccess.Query(ctx, req)
}

// Close implements io.Closer.
func (c *CockroachDB) Close() error {
	if c.dbaccess != nil {
		return c.dbaccess.Close()
	}

	return nil
}

func (c *CockroachDB) GetComponentMetadata() map[string]string {
	metadataStruct := cockroachDBMetadata{}
	metadataInfo := map[string]string{}
	metadata.GetMetadataInfoFromStructType(reflect.TypeOf(metadataStruct), &metadataInfo)
	return metadataInfo
}<|MERGE_RESOLUTION|>--- conflicted
+++ resolved
@@ -14,14 +14,10 @@
 package cockroachdb
 
 import (
-<<<<<<< HEAD
 	"context"
-
-=======
 	"reflect"
 
 	"github.com/dapr/components-contrib/metadata"
->>>>>>> a4b27ae4
 	"github.com/dapr/components-contrib/state"
 	"github.com/dapr/kit/logger"
 )
