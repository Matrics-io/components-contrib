--- conflicted
+++ resolved
@@ -73,7 +73,6 @@
 				panic(err)
 			}
 			defer client.Close()
-<<<<<<< HEAD
 
 			// save state, default options: strong, last-write
 			err = client.SaveState(ctx, stateStoreName, certificationTestPrefix+"key1", []byte("certificationdata"), nil)
@@ -125,17 +124,6 @@
 			assert.Nil(t, item.Value)
 			assert.Nil(t, item.Metadata)
 		})
-=======
-
-			// save state, default options: strong, last-write
-			err = client.SaveState(ctx, stateStoreName, certificationTestPrefix+"key1", []byte("certificationdata"), nil)
-			require.NoError(t, err)
-
-			// get state
-			item, err := client.GetState(ctx, stateStoreName, certificationTestPrefix+"key1", nil)
-			require.NoError(t, err)
-			assert.Equal(t, "certificationdata", string(item.Value))
->>>>>>> 457f4e43
 
 			// delete state
 			err = client.DeleteState(ctx, stateStoreName, certificationTestPrefix+"key1", nil)
