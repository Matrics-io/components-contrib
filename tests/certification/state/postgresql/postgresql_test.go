--- conflicted
+++ resolved
@@ -14,15 +14,11 @@
 package main
 
 import (
-<<<<<<< HEAD
 	"bytes"
 	"context"
 	"database/sql"
 	"encoding/json"
 	"errors"
-=======
-	"context"
->>>>>>> c5c985a6
 	"fmt"
 	"io"
 	"os"
